--- conflicted
+++ resolved
@@ -1,11 +1,3 @@
-<<<<<<< HEAD
-use env_logger::Env;
-use eyre::Result;
-
-use client::{Client, ClientBuilder};
-
-mod cli;
-=======
 use std::{
     path::PathBuf,
     process::exit,
@@ -13,26 +5,21 @@
     sync::{Arc, Mutex},
 };
 
+use eyre::Result;
 use clap::Parser;
-use common::utils::hex_str_to_bytes;
 use dirs::home_dir;
 use env_logger::Env;
-use eyre::Result;
+use futures::executor::block_on;
+use log::{error, info};
 
+use common::utils::hex_str_to_bytes;
 use client::{database::FileDB, Client, ClientBuilder};
 use config::{CliConfig, Config};
-use futures::executor::block_on;
-use log::{error, info};
->>>>>>> 3afa3127
 
 #[tokio::main]
 async fn main() -> Result<()> {
     env_logger::Builder::from_env(Env::default().default_filter_or("info")).init();
 
-<<<<<<< HEAD
-    let config = cli::Cli::to_config();
-    let mut client = ClientBuilder::new().config(config).build()?;
-=======
     let config = get_config();
     let mut client = match ClientBuilder::new().config(config).build() {
         Ok(client) => client,
@@ -41,7 +28,6 @@
             exit(1);
         }
     };
->>>>>>> 3afa3127
 
     if let Err(err) = client.start().await {
         error!("{}", err);
@@ -50,8 +36,6 @@
 
     Client::register_shutdown_handler(client);
     std::future::pending().await
-<<<<<<< HEAD
-=======
 }
 
 fn register_shutdown_handler(client: Client<FileDB>) {
@@ -115,6 +99,10 @@
     load_external_fallback: bool,
     #[clap(short = 's', long, env)]
     strict_checkpoint_age: bool,
+    #[clap(short = 's', long, env)]
+    with_ws: bool,
+    #[clap(short = 'h', long, env)]
+    with_http: bool,
 }
 
 impl Cli {
@@ -133,6 +121,8 @@
             fallback: self.fallback.clone(),
             load_external_fallback: self.load_external_fallback,
             strict_checkpoint_age: self.strict_checkpoint_age,
+            with_ws: self.with_ws,
+            with_http: self.with_http,
         }
     }
 
@@ -145,5 +135,4 @@
                 .join(format!(".helios/data/{}", self.network))
         }
     }
->>>>>>> 3afa3127
 }